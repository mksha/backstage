{
  "name": "@backstage/plugin-airbrake",
  "version": "0.1.3-next.0",
  "main": "src/index.ts",
  "types": "src/index.ts",
  "license": "Apache-2.0",
  "publishConfig": {
    "access": "public",
    "main": "dist/index.esm.js",
    "types": "dist/index.d.ts"
  },
  "scripts": {
    "build": "backstage-cli plugin:build",
    "start": "backstage-cli plugin:serve",
    "lint": "backstage-cli lint",
    "test": "backstage-cli test",
    "diff": "backstage-cli plugin:diff",
    "prepack": "backstage-cli prepack",
    "postpack": "backstage-cli postpack",
    "clean": "backstage-cli clean"
  },
  "dependencies": {
<<<<<<< HEAD
    "@backstage/catalog-model": "^0.9.10",
    "@backstage/core-components": "^0.8.7",
=======
    "@backstage/core-components": "^0.8.8-next.0",
>>>>>>> e34d4ce2
    "@backstage/core-plugin-api": "^0.6.0",
    "@backstage/plugin-catalog-react": "^0.6.12",
    "@backstage/theme": "^0.2.14",
    "@material-ui/core": "^4.12.2",
    "@material-ui/icons": "^4.9.1",
    "@material-ui/lab": "4.0.0-alpha.57",
    "object-hash": "^2.2.0",
    "react-use": "^17.2.4"
  },
  "peerDependencies": {
    "react": "^16.13.1 || ^17.0.0"
  },
  "devDependencies": {
<<<<<<< HEAD
    "@backstage/app-defaults": "^0.1.6",
    "@backstage/cli": "^0.13.1",
=======
    "@types/object-hash": "^2.2.1",
    "@backstage/app-defaults": "^0.1.7-next.0",
    "@backstage/cli": "^0.13.2-next.0",
>>>>>>> e34d4ce2
    "@backstage/core-app-api": "^0.5.2",
    "@backstage/dev-utils": "^0.2.21-next.0",
    "@backstage/test-utils": "^0.2.4",
    "@testing-library/jest-dom": "^5.10.1",
    "@testing-library/react": "^11.2.5",
    "@testing-library/user-event": "^13.1.8",
    "@types/jest": "^26.0.7",
    "@types/node": "^14.14.32",
    "@types/object-hash": "^2.2.1",
    "cross-fetch": "^3.0.6",
    "msw": "^0.35.0",
    "nock": "^13.2.4",
    "react-router": "6.0.0-beta.0"
  },
  "files": [
    "dist"
  ],
  "jest": {
    "coverageThreshold": {
      "global": {
        "functions": 100,
        "lines": 100,
        "statements": 100
      }
    }
  }
}<|MERGE_RESOLUTION|>--- conflicted
+++ resolved
@@ -20,12 +20,8 @@
     "clean": "backstage-cli clean"
   },
   "dependencies": {
-<<<<<<< HEAD
     "@backstage/catalog-model": "^0.9.10",
-    "@backstage/core-components": "^0.8.7",
-=======
     "@backstage/core-components": "^0.8.8-next.0",
->>>>>>> e34d4ce2
     "@backstage/core-plugin-api": "^0.6.0",
     "@backstage/plugin-catalog-react": "^0.6.12",
     "@backstage/theme": "^0.2.14",
@@ -39,14 +35,9 @@
     "react": "^16.13.1 || ^17.0.0"
   },
   "devDependencies": {
-<<<<<<< HEAD
-    "@backstage/app-defaults": "^0.1.6",
-    "@backstage/cli": "^0.13.1",
-=======
     "@types/object-hash": "^2.2.1",
     "@backstage/app-defaults": "^0.1.7-next.0",
     "@backstage/cli": "^0.13.2-next.0",
->>>>>>> e34d4ce2
     "@backstage/core-app-api": "^0.5.2",
     "@backstage/dev-utils": "^0.2.21-next.0",
     "@backstage/test-utils": "^0.2.4",
