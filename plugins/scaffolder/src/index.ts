/*
 * Copyright 2020 The Backstage Authors
 *
 * Licensed under the Apache License, Version 2.0 (the "License");
 * you may not use this file except in compliance with the License.
 * You may obtain a copy of the License at
 *
 *     http://www.apache.org/licenses/LICENSE-2.0
 *
 * Unless required by applicable law or agreed to in writing, software
 * distributed under the License is distributed on an "AS IS" BASIS,
 * WITHOUT WARRANTIES OR CONDITIONS OF ANY KIND, either express or implied.
 * See the License for the specific language governing permissions and
 * limitations under the License.
 */

/**
 * The Backstage plugin that helps you create new things
 *
 * @packageDocumentation
 */

<<<<<<< HEAD
export { ScaffolderClient } from './api';

=======
export { scaffolderApiRef, ScaffolderClient } from './api';
export type {
  Action,
  ActionExample,
  ListActionsResponse,
  LogEvent,
  ScaffolderApi,
  ScaffolderDryRunOptions,
  ScaffolderDryRunResponse,
  ScaffolderGetIntegrationsListOptions,
  ScaffolderGetIntegrationsListResponse,
  ScaffolderOutputLink,
  ScaffolderScaffoldOptions,
  ScaffolderScaffoldResponse,
  ScaffolderStreamLogsOptions,
  ScaffolderTask,
  ScaffolderTaskOutput,
  ScaffolderTaskStatus,
  TemplateParameterSchema,
} from './types';
>>>>>>> 2c880c8a
export {
  createScaffolderLayout,
  ScaffolderLayouts,
  type LayoutOptions,
  type LayoutTemplate,
  type LayoutComponent,
} from './layouts';

export {
  EntityPickerFieldExtension,
  EntityNamePickerFieldExtension,
  EntityTagsPickerFieldExtension,
  OwnerPickerFieldExtension,
  OwnedEntityPickerFieldExtension,
  RepoUrlPickerFieldExtension,
  ScaffolderPage,
  scaffolderPlugin,
} from './plugin';

export * from './components';
export * from './deprecated';

/** next exports */
export { NextScaffolderPage } from './plugin';
export {
  nextRouteRef,
  nextScaffolderTaskRouteRef,
  nextSelectedTemplateRouteRef,
  type TemplateGroupFilter,
  type NextRouterProps,
  type FormProps,
} from './next';<|MERGE_RESOLUTION|>--- conflicted
+++ resolved
@@ -19,32 +19,8 @@
  *
  * @packageDocumentation
  */
-
-<<<<<<< HEAD
 export { ScaffolderClient } from './api';
 
-=======
-export { scaffolderApiRef, ScaffolderClient } from './api';
-export type {
-  Action,
-  ActionExample,
-  ListActionsResponse,
-  LogEvent,
-  ScaffolderApi,
-  ScaffolderDryRunOptions,
-  ScaffolderDryRunResponse,
-  ScaffolderGetIntegrationsListOptions,
-  ScaffolderGetIntegrationsListResponse,
-  ScaffolderOutputLink,
-  ScaffolderScaffoldOptions,
-  ScaffolderScaffoldResponse,
-  ScaffolderStreamLogsOptions,
-  ScaffolderTask,
-  ScaffolderTaskOutput,
-  ScaffolderTaskStatus,
-  TemplateParameterSchema,
-} from './types';
->>>>>>> 2c880c8a
 export {
   createScaffolderLayout,
   ScaffolderLayouts,
