/*
 * Copyright 2020 Spotify AB
 *
 * Licensed under the Apache License, Version 2.0 (the "License");
 * you may not use this file except in compliance with the License.
 * You may obtain a copy of the License at
 *
 *     http://www.apache.org/licenses/LICENSE-2.0
 *
 * Unless required by applicable law or agreed to in writing, software
 * distributed under the License is distributed on an "AS IS" BASIS,
 * WITHOUT WARRANTIES OR CONDITIONS OF ANY KIND, either express or implied.
 * See the License for the specific language governing permissions and
 * limitations under the License.
 */

import {
  configApiRef,
  createApiFactory,
  createPlugin,
  createRoutableExtension,
  createRouteRef,
  discoveryApiRef,
  githubAuthApiRef,
<<<<<<< HEAD
  identityApiRef,
  configApiRef,
  createRoutableExtension,
=======
>>>>>>> 9d1426a0
} from '@backstage/core';
import { catalogApiRef } from '@backstage/plugin-catalog-react';
import { catalogImportApiRef, CatalogImportClient } from './api';

export const rootRouteRef = createRouteRef({
  path: '',
  title: 'catalog-import',
});

export const catalogImportPlugin = createPlugin({
  id: 'catalog-import',
  apis: [
    createApiFactory({
      api: catalogImportApiRef,
      deps: {
        discoveryApi: discoveryApiRef,
        githubAuthApi: githubAuthApiRef,
        identityApi: identityApiRef,
        configApi: configApiRef,
        catalogApi: catalogApiRef,
      },
<<<<<<< HEAD
      factory: ({ discoveryApi, githubAuthApi, identityApi, configApi }) =>
        new CatalogImportClient({
          discoveryApi,
          githubAuthApi,
          identityApi,
          configApi,
=======
      factory: ({ discoveryApi, githubAuthApi, configApi, catalogApi }) =>
        new CatalogImportClient({
          discoveryApi,
          githubAuthApi,
          configApi,
          catalogApi,
>>>>>>> 9d1426a0
        }),
    }),
  ],
  routes: {
    importPage: rootRouteRef,
  },
});

export const CatalogImportPage = catalogImportPlugin.provide(
  createRoutableExtension({
    component: () => import('./components/Router').then(m => m.Router),
    mountPoint: rootRouteRef,
  }),
);<|MERGE_RESOLUTION|>--- conflicted
+++ resolved
@@ -15,6 +15,7 @@
  */
 
 import {
+  identityApiRef,
   configApiRef,
   createApiFactory,
   createPlugin,
@@ -22,12 +23,6 @@
   createRouteRef,
   discoveryApiRef,
   githubAuthApiRef,
-<<<<<<< HEAD
-  identityApiRef,
-  configApiRef,
-  createRoutableExtension,
-=======
->>>>>>> 9d1426a0
 } from '@backstage/core';
 import { catalogApiRef } from '@backstage/plugin-catalog-react';
 import { catalogImportApiRef, CatalogImportClient } from './api';
@@ -49,21 +44,19 @@
         configApi: configApiRef,
         catalogApi: catalogApiRef,
       },
-<<<<<<< HEAD
-      factory: ({ discoveryApi, githubAuthApi, identityApi, configApi }) =>
-        new CatalogImportClient({
-          discoveryApi,
-          githubAuthApi,
-          identityApi,
-          configApi,
-=======
-      factory: ({ discoveryApi, githubAuthApi, configApi, catalogApi }) =>
+      factory: ({
+        discoveryApi,
+        githubAuthApi,
+        identityApi,
+        configApi,
+        catalogApi,
+      }) =>
         new CatalogImportClient({
           discoveryApi,
           githubAuthApi,
           configApi,
+          identityApi,
           catalogApi,
->>>>>>> 9d1426a0
         }),
     }),
   ],
