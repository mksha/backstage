--- conflicted
+++ resolved
@@ -64,27 +64,15 @@
     "yup": "^0.29.3"
   },
   "devDependencies": {
-<<<<<<< HEAD
-<<<<<<< HEAD
-<<<<<<< HEAD
     "@backstage/backend-test-utils": "^0.1.6",
     "@backstage/cli": "^0.7.9",
-=======
     "aws-sdk-mock": "^5.2.1",
-<<<<<<< HEAD
     "@backstage/backend-test-utils": "^0.1.5",
     "@backstage/cli": "^0.7.8",
->>>>>>> Finish AwsS3ReadTreeProcessor tests
-=======
-=======
->>>>>>> Copy package.json from master and add 'aws-sdk-mock' to devDependencies
     "@backstage/backend-test-utils": "^0.1.6",
     "@backstage/cli": "^0.7.9",
->>>>>>> Resolve conflict with package.json
-=======
     "@backstage/backend-test-utils": "^0.1.6",
     "@backstage/cli": "^0.7.9",
->>>>>>> bd119f21
     "@backstage/test-utils": "^0.1.17",
     "@types/core-js": "^2.5.4",
     "@types/git-url-parse": "^9.0.0",
